{
 "cells": [
  {
   "cell_type": "code",
   "execution_count": null,
   "metadata": {},
   "outputs": [],
   "source": [
    "import math\n",
    "import os\n",
    "\n",
    "import nemo\n",
    "from nemo.utils.lr_policies import WarmupAnnealing\n",
    "\n",
    "import nemo.collections.nlp as nemo_nlp\n",
    "from nemo.collections.nlp.data import NemoBertTokenizer, SentencePieceTokenizer\n",
    "from nemo.collections.nlp.callbacks.token_classification_callback import \\\n",
    "    eval_iter_callback, eval_epochs_done_callback\n",
    "from nemo.collections.nlp.nm.losses import TokenClassificationLoss\n",
    "from nemo.collections.nlp.nm.trainables import TokenClassifier"
   ]
  },
  {
   "cell_type": "markdown",
   "metadata": {},
   "source": [
    "You can download data from [here](https://github.com/kyzhouhzau/BERT-NER/tree/master/data) and use [this](https://github.com/NVIDIA/NeMo/blob/master/nemo/collections/nlp/data/scripts/convert_iob_format_to_token_classification_format.py) script to preprocess it."
   ]
  },
  {
   "cell_type": "code",
   "execution_count": null,
   "metadata": {},
   "outputs": [],
   "source": [
    "BATCHES_PER_STEP = 1\n",
    "BATCH_SIZE = 32\n",
    "CLASSIFICATION_DROPOUT = 0.1\n",
    "DATA_DIR = \"PATH TO WHERE THE DATA IS\"\n",
    "WORK_DIR = \"PATH_TO_WHERE_TO_STORE_CHECKPOINTS_AND_LOGS\"\n",
    "MAX_SEQ_LENGTH = 128\n",
    "NUM_EPOCHS = 3\n",
    "LEARNING_RATE = 0.00005\n",
    "LR_WARMUP_PROPORTION = 0.1\n",
    "OPTIMIZER = \"adam\""
   ]
  },
  {
   "cell_type": "code",
   "execution_count": null,
   "metadata": {},
   "outputs": [],
   "source": [
    "# Instantiate neural factory with supported backend\n",
    "neural_factory = nemo.core.NeuralModuleFactory(\n",
    "    backend=nemo.core.Backend.PyTorch,\n",
    "\n",
    "    # If you're training with multiple GPUs, you should handle this value with\n",
    "    # something like argparse. See examples/nlp/token_classification.py for an example.\n",
    "    local_rank=None,\n",
    "\n",
    "    # If you're training with mixed precision, this should be set to mxprO1 or mxprO2.\n",
    "    # See https://nvidia.github.io/apex/amp.html#opt-levels for more details.\n",
    "    optimization_level=\"O0\",\n",
    "    \n",
    "    # Define path to the directory you want to store your results\n",
    "    log_dir=WORK_DIR,\n",
    "\n",
    "    # If you're training with multiple GPUs, this should be set to\n",
    "    # nemo.core.DeviceType.AllGpu\n",
    "    placement=nemo.core.DeviceType.GPU)"
   ]
  },
  {
   "cell_type": "code",
   "execution_count": null,
   "metadata": {},
   "outputs": [],
   "source": [
    "# If you're using a standard BERT model, you should do it like this. To see the full\n",
    "# list of BERT model names, check out nemo_nlp.huggingface.BERT.list_pretrained_models()\n",
    "tokenizer = NemoBertTokenizer(pretrained_model=\"bert-base-cased\")\n",
    "bert_model = nemo_nlp.nm.trainables.huggingface.BERT(\n",
    "    pretrained_model_name=\"bert-base-cased\")"
   ]
  },
  {
   "cell_type": "code",
   "execution_count": null,
   "metadata": {},
   "outputs": [],
   "source": [
    "# Describe training DAG\n",
    "train_data_layer = nemo_nlp.nm.data_layers.BertTokenClassificationDataLayer(\n",
    "        tokenizer=tokenizer,\n",
    "        text_file=os.path.join(DATA_DIR, 'text_train.txt'),\n",
    "        label_file=os.path.join(DATA_DIR, 'labels_train.txt'),\n",
    "        max_seq_length=MAX_SEQ_LENGTH,\n",
    "        batch_size=BATCH_SIZE)\n",
    "\n",
    "label_ids = train_data_layer.dataset.label_ids\n",
    "num_classes = len(label_ids)\n",
    "\n",
    "hidden_size = bert_model.hidden_size\n",
    "ner_classifier = TokenClassifier(hidden_size=hidden_size,\n",
    "                                          num_classes=num_classes,\n",
    "                                          dropout=CLASSIFICATION_DROPOUT)\n",
    "\n",
<<<<<<< HEAD
    "ner_loss = TokenClassificationLoss(d_model=hidden_size,\n",
    "                                            num_classes=len(label_ids),\n",
    "                                            dropout=CLASSIFICATION_DROPOUT)\n",
=======
    "ner_loss = TokenClassificationLoss(num_classes=len(label_ids))\n",
>>>>>>> 75c4fb72
    "\n",
    "input_ids, input_type_ids, input_mask, loss_mask, _, labels = train_data_layer()\n",
    "\n",
    "hidden_states = bert_model(input_ids=input_ids,\n",
    "                           token_type_ids=input_type_ids,\n",
    "                           attention_mask=input_mask)\n",
    "\n",
    "logits = ner_classifier(hidden_states=hidden_states)\n",
    "loss = ner_loss(logits=logits, labels=labels, loss_mask=loss_mask)"
   ]
  },
  {
   "cell_type": "code",
   "execution_count": null,
   "metadata": {},
   "outputs": [],
   "source": [
    "# Describe evaluation DAG\n",
    "eval_data_layer = nemo_nlp.nm.data_layers.BertTokenClassificationDataLayer(\n",
    "        tokenizer=tokenizer,\n",
    "        text_file=os.path.join(DATA_DIR, 'text_dev.txt'),\n",
    "        label_file=os.path.join(DATA_DIR, 'labels_dev.txt'),\n",
    "        max_seq_length=MAX_SEQ_LENGTH,\n",
    "        batch_size=BATCH_SIZE,\n",
    "        label_ids=label_ids)\n",
    "\n",
    "eval_input_ids, eval_input_type_ids, eval_input_mask, _, eval_subtokens_mask, eval_labels \\\n",
    "    = eval_data_layer()\n",
    "\n",
    "hidden_states = bert_model(\n",
    "    input_ids=eval_input_ids,\n",
    "    token_type_ids=eval_input_type_ids,\n",
    "    attention_mask=eval_input_mask)\n",
    "\n",
    "eval_logits = ner_classifier(hidden_states=hidden_states)"
   ]
  },
  {
   "cell_type": "code",
   "execution_count": null,
   "metadata": {},
   "outputs": [],
   "source": [
    "callback_train = nemo.core.SimpleLossLoggerCallback(\n",
    "    tensors=[loss],\n",
    "    print_func=lambda x: print(\"Loss: {:.3f}\".format(x[0].item())))\n",
    "\n",
    "train_data_size = len(train_data_layer)\n",
    "\n",
    "# If you're training on multiple GPUs, this should be\n",
    "# train_data_size / (batch_size * batches_per_step * num_gpus)\n",
    "steps_per_epoch = int(train_data_size / (BATCHES_PER_STEP * BATCH_SIZE))\n",
    "\n",
    "# Callback to evaluate the model\n",
    "callback_eval = nemo.core.EvaluatorCallback(\n",
    "    eval_tensors=[eval_logits, eval_labels, eval_subtokens_mask],\n",
    "    user_iter_callback=lambda x, y: eval_iter_callback(x, y),\n",
    "    user_epochs_done_callback=lambda x: eval_epochs_done_callback(x, label_ids),\n",
    "    eval_step=steps_per_epoch)\n",
    "\n",
    "# Callback to store checkpoints\n",
    "# Checkpoints will be stored in checkpoints folder inside WORK_DIR\n",
    "ckpt_callback = nemo.core.CheckpointCallback(\n",
    "    folder=neural_factory.checkpoint_dir,\n",
    "    epoch_freq=1)"
   ]
  },
  {
   "cell_type": "code",
   "execution_count": null,
   "metadata": {},
   "outputs": [],
   "source": [
    "lr_policy = WarmupAnnealing(NUM_EPOCHS * steps_per_epoch,\n",
    "                            warmup_ratio=LR_WARMUP_PROPORTION)\n",
    "neural_factory.train(\n",
    "    tensors_to_optimize=[loss],\n",
    "    callbacks=[callback_train, callback_eval, ckpt_callback],\n",
    "    lr_policy=lr_policy,\n",
    "    batches_per_step=BATCHES_PER_STEP,\n",
    "    optimizer=OPTIMIZER,\n",
    "    optimization_params={\n",
    "        \"num_epochs\": NUM_EPOCHS,\n",
    "        \"lr\": LEARNING_RATE\n",
    "    })"
   ]
  },
  {
   "cell_type": "code",
   "execution_count": null,
   "metadata": {},
   "outputs": [],
   "source": []
  }
 ],
 "metadata": {
  "kernelspec": {
   "display_name": "Python 3",
   "language": "python",
   "name": "python3"
  },
  "language_info": {
   "codemirror_mode": {
    "name": "ipython",
    "version": 3
   },
   "file_extension": ".py",
   "mimetype": "text/x-python",
   "name": "python",
   "nbconvert_exporter": "python",
   "pygments_lexer": "ipython3",
   "version": "3.7.4"
  }
 },
 "nbformat": 4,
 "nbformat_minor": 2
}<|MERGE_RESOLUTION|>--- conflicted
+++ resolved
@@ -106,13 +106,7 @@
     "                                          num_classes=num_classes,\n",
     "                                          dropout=CLASSIFICATION_DROPOUT)\n",
     "\n",
-<<<<<<< HEAD
-    "ner_loss = TokenClassificationLoss(d_model=hidden_size,\n",
-    "                                            num_classes=len(label_ids),\n",
-    "                                            dropout=CLASSIFICATION_DROPOUT)\n",
-=======
     "ner_loss = TokenClassificationLoss(num_classes=len(label_ids))\n",
->>>>>>> 75c4fb72
     "\n",
     "input_ids, input_type_ids, input_mask, loss_mask, _, labels = train_data_layer()\n",
     "\n",
